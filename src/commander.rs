//! method and notification commands executor

use std::sync::Arc;
use std::collections::HashMap;
use parking_lot::RwLock;

use control::{Subscription, Ready, Data, Session, Handler, ResponseHandler};
use error::{Error, ErrorCode};
use params::Params;
<<<<<<< HEAD
use response::SubscriptionOutput;
=======
>>>>>>> 7a75624a

/// Result of Method invocation.
pub enum Method {
	/// Method Call
	Call(Box<MethodCommand>),
	/// Notification
	Notify(Box<NotificationCommand>),
	/// New subscription
<<<<<<< HEAD
	Subscribe(Arc<Box<SubscriptionCommand>>, String),
=======
	Subscribe(Arc<Box<SubscriptionCommand>>),
>>>>>>> 7a75624a
	/// Close subscription
	Unsubscribe(Arc<Box<SubscriptionCommand>>),
}

/// Should be used to handle single synchronous method call.
pub trait SyncMethodCommand: Send + Sync {
	/// Execute synchronous method
	fn execute(&self, params: Params) -> Data;
}

/// Default method command implementation for closure handling sync call.
impl<F> SyncMethodCommand for F where F: Fn(Params) -> Data + Sync + Send {
	fn execute(&self, params: Params) -> Data {
		self(params)
	}
}

/// Wrapper type for `SyncMethodCommand`
pub struct SyncMethod<C> {
	/// Synchronous command to execute
	pub command: C,
}

impl<C: SyncMethodCommand> MethodCommand for SyncMethod<C> {
	fn execute(&self, params: Params, ready: Ready) {
		ready.ready(self.command.execute(params));
	}
}

/// Should be used to handle single asynchronous method call
pub trait MethodCommand: Send + Sync {
	/// Execute asynchronous method
	fn execute(&self, params: Params, ready: Ready);
}

impl<F> MethodCommand for F where F: Fn(Params, Ready) + Sync + Send {
	fn execute(&self, params: Params, ready: Ready) {
		self(params, ready)
	}
}

/// Should be used to handle single notification.
pub trait NotificationCommand: Send + Sync {
	/// Execute notification
	fn execute(&self, params: Params);
}

/// Default notification command implementation for closure.
impl<F> NotificationCommand for F where F: Fn(Params) + Sync + Send {
	fn execute(&self, params: Params) {
		self(params)
	}
}

/// Should be used to handle subscriptions
pub trait SubscriptionCommand: Send + Sync {
	/// Executes subscription
	fn execute(&self, subscription: Subscription);
}

/// Default subscription command implementation for closure.
impl<F> SubscriptionCommand for F where F: Fn(Subscription) + Sync + Send {
	fn execute(&self, subscription: Subscription) {
		self(subscription)
	}
}

/// Commands executor.
pub struct Commander {
	methods: RwLock<HashMap<String, Method>>,
}

impl Commander {
	/// Creates new executor
	pub fn new() -> Self {
		Commander {
			methods: RwLock::new(HashMap::new()),
		}
	}

	/// Add supported method to this executor
	pub fn add_method<C>(&self, name: String, command: C) where C: MethodCommand + 'static {
		self.methods.write().insert(name, Method::Call(Box::new(command)));
	}

	/// Add supported notification to this executor
	pub fn add_notification<C>(&self, name: String, command: C) where C: NotificationCommand + 'static {
		self.methods.write().insert(name, Method::Notify(Box::new(command)));
	}

	/// Add supported notification to this executor
<<<<<<< HEAD
	pub fn add_subscription<C>(&self, subscribe: String, subscription: String, unsubscribe: String, command: C) where C: SubscriptionCommand + 'static {
		let command = Arc::new(Box::new(command) as Box<SubscriptionCommand>);
		let mut methods = self.methods.write();
		methods.insert(subscribe, Method::Subscribe(command.clone(), subscription));
=======
	pub fn add_subscription<C>(&self, subscribe: String, unsubscribe: String, command: C) where C: SubscriptionCommand + 'static {
		let command = Arc::new(Box::new(command) as Box<SubscriptionCommand>);
		let mut methods = self.methods.write();
		methods.insert(subscribe, Method::Subscribe(command.clone()));
>>>>>>> 7a75624a
		methods.insert(unsubscribe, Method::Unsubscribe(command));
	}

	/// Add supported methods to this executor
	pub fn add_methods(&self, methods: HashMap<String, Box<MethodCommand>>) {
		let methods: HashMap<_, _> = methods.into_iter().map(|(name, v)| (name, Method::Call(v))).collect();
		self.methods.write().extend(methods);
	}

	/// Add supported notifications to this executor
	pub fn add_notifications(&self, notifications: HashMap<String, Box<NotificationCommand>>) {
		let notifications: HashMap<_, _> = notifications.into_iter().map(|(name, v)| (name, Method::Notify(v))).collect();
		self.methods.write().extend(notifications);
	}

	/// Add supported subscriptions to this executor
<<<<<<< HEAD
	pub fn add_subscriptions(&self, subscriptions: HashMap<(String, String, String), Box<SubscriptionCommand>>) {
		let mut methods = self.methods.write();

		for ((subscribe, subscription, unsubscribe), command) in subscriptions.into_iter() {
			let command = Arc::new(command);
			methods.insert(subscribe, Method::Subscribe(command.clone(), subscription));
=======
	pub fn add_subscriptions(&self, subscriptions: HashMap<(String, String), Box<SubscriptionCommand>>) {
		let mut methods = self.methods.write();

		for ((subscribe, unsubscribe), command) in subscriptions.into_iter() {
			let command = Arc::new(command);
			methods.insert(subscribe, Method::Subscribe(command.clone()));
>>>>>>> 7a75624a
			methods.insert(unsubscribe, Method::Unsubscribe(command));
		}
	}

	/// Execute method identified by `name` with given `params`.
<<<<<<< HEAD
	pub fn execute_method<A: 'static>(&self, name: String, params: Params, handler: Handler<A, Data, SubscriptionOutput>, session: Option<Session>) {
=======
	pub fn execute_method<A: 'static>(&self, name: String, params: Params, handler: Handler<A, Data>, session: Option<Session>) {
>>>>>>> 7a75624a
		match (self.methods.read().get(&name), session) {
			(Some(&Method::Call(ref command)), _) => {
				command.execute(params, handler.into());
			},
<<<<<<< HEAD
			(Some(&Method::Subscribe(ref subscribe, ref subscription_name)), Some(ref session)) => {
				subscribe.execute(Subscription::Open {
					params: params,
					subscriber: handler.into_subscriber(session.clone(), subscription_name.clone(), subscribe.clone()),
				});
			},
			(Some(&Method::Unsubscribe(ref unsubscribe)), Some(ref session)) => match params {
				Params::Array(params) => match params.into_iter().next() {
					Some(id) => {
=======
			(Some(&Method::Subscribe(ref subscribe)), Some(ref session)) => {
				subscribe.execute(Subscription::Open {
					params: params,
					subscriber: handler.into_subscriber(session.clone(), name, subscribe.clone()),
				});
			},
			(Some(&Method::Unsubscribe(ref unsubscribe)), Some(ref session)) => {
				if let Params::Array(params) = params {
					if let Some(id) = params.into_iter().next() {
>>>>>>> 7a75624a
						session.remove_subscription(name, id.clone());
						unsubscribe.execute(Subscription::Close {
							id: id,
							ready: handler.into(),
						});
<<<<<<< HEAD
					},
					_ => handler.send(Err(Error::new(ErrorCode::InvalidParams))),
				},
				_ => handler.send(Err(Error::new(ErrorCode::InvalidParams))),
			},
			(Some(&Method::Subscribe(_, _)), None) | (Some(&Method::Unsubscribe(_)), None) => {
=======
						return;
					}
				}

				handler.send(Err(Error::new(ErrorCode::InvalidParams)))
			},
			(Some(&Method::Subscribe(_)), None) | (Some(&Method::Unsubscribe(_)), None) => {
>>>>>>> 7a75624a
				handler.send(Err(Error::new(ErrorCode::SessionNotSupported)))
			},
			_ => handler.send(Err(Error::new(ErrorCode::MethodNotFound))),
		};
	}

	/// Execute notification identified by `name` with given `params`.
	pub fn execute_notification(&self, name: String, params: Params) {
		if let Some(&Method::Notify(ref command)) = self.methods.read().get(&name) {
			command.execute(params)
		}
	}
}<|MERGE_RESOLUTION|>--- conflicted
+++ resolved
@@ -7,10 +7,7 @@
 use control::{Subscription, Ready, Data, Session, Handler, ResponseHandler};
 use error::{Error, ErrorCode};
 use params::Params;
-<<<<<<< HEAD
 use response::SubscriptionOutput;
-=======
->>>>>>> 7a75624a
 
 /// Result of Method invocation.
 pub enum Method {
@@ -19,11 +16,7 @@
 	/// Notification
 	Notify(Box<NotificationCommand>),
 	/// New subscription
-<<<<<<< HEAD
 	Subscribe(Arc<Box<SubscriptionCommand>>, String),
-=======
-	Subscribe(Arc<Box<SubscriptionCommand>>),
->>>>>>> 7a75624a
 	/// Close subscription
 	Unsubscribe(Arc<Box<SubscriptionCommand>>),
 }
@@ -115,17 +108,10 @@
 	}
 
 	/// Add supported notification to this executor
-<<<<<<< HEAD
 	pub fn add_subscription<C>(&self, subscribe: String, subscription: String, unsubscribe: String, command: C) where C: SubscriptionCommand + 'static {
 		let command = Arc::new(Box::new(command) as Box<SubscriptionCommand>);
 		let mut methods = self.methods.write();
 		methods.insert(subscribe, Method::Subscribe(command.clone(), subscription));
-=======
-	pub fn add_subscription<C>(&self, subscribe: String, unsubscribe: String, command: C) where C: SubscriptionCommand + 'static {
-		let command = Arc::new(Box::new(command) as Box<SubscriptionCommand>);
-		let mut methods = self.methods.write();
-		methods.insert(subscribe, Method::Subscribe(command.clone()));
->>>>>>> 7a75624a
 		methods.insert(unsubscribe, Method::Unsubscribe(command));
 	}
 
@@ -142,77 +128,43 @@
 	}
 
 	/// Add supported subscriptions to this executor
-<<<<<<< HEAD
 	pub fn add_subscriptions(&self, subscriptions: HashMap<(String, String, String), Box<SubscriptionCommand>>) {
 		let mut methods = self.methods.write();
 
 		for ((subscribe, subscription, unsubscribe), command) in subscriptions.into_iter() {
 			let command = Arc::new(command);
 			methods.insert(subscribe, Method::Subscribe(command.clone(), subscription));
-=======
-	pub fn add_subscriptions(&self, subscriptions: HashMap<(String, String), Box<SubscriptionCommand>>) {
-		let mut methods = self.methods.write();
-
-		for ((subscribe, unsubscribe), command) in subscriptions.into_iter() {
-			let command = Arc::new(command);
-			methods.insert(subscribe, Method::Subscribe(command.clone()));
->>>>>>> 7a75624a
 			methods.insert(unsubscribe, Method::Unsubscribe(command));
 		}
 	}
 
 	/// Execute method identified by `name` with given `params`.
-<<<<<<< HEAD
 	pub fn execute_method<A: 'static>(&self, name: String, params: Params, handler: Handler<A, Data, SubscriptionOutput>, session: Option<Session>) {
-=======
-	pub fn execute_method<A: 'static>(&self, name: String, params: Params, handler: Handler<A, Data>, session: Option<Session>) {
->>>>>>> 7a75624a
 		match (self.methods.read().get(&name), session) {
 			(Some(&Method::Call(ref command)), _) => {
 				command.execute(params, handler.into());
 			},
-<<<<<<< HEAD
 			(Some(&Method::Subscribe(ref subscribe, ref subscription_name)), Some(ref session)) => {
 				subscribe.execute(Subscription::Open {
 					params: params,
 					subscriber: handler.into_subscriber(session.clone(), subscription_name.clone(), subscribe.clone()),
 				});
 			},
-			(Some(&Method::Unsubscribe(ref unsubscribe)), Some(ref session)) => match params {
-				Params::Array(params) => match params.into_iter().next() {
-					Some(id) => {
-=======
-			(Some(&Method::Subscribe(ref subscribe)), Some(ref session)) => {
-				subscribe.execute(Subscription::Open {
-					params: params,
-					subscriber: handler.into_subscriber(session.clone(), name, subscribe.clone()),
-				});
-			},
 			(Some(&Method::Unsubscribe(ref unsubscribe)), Some(ref session)) => {
 				if let Params::Array(params) = params {
 					if let Some(id) = params.into_iter().next() {
->>>>>>> 7a75624a
 						session.remove_subscription(name, id.clone());
 						unsubscribe.execute(Subscription::Close {
 							id: id,
 							ready: handler.into(),
 						});
-<<<<<<< HEAD
-					},
-					_ => handler.send(Err(Error::new(ErrorCode::InvalidParams))),
-				},
-				_ => handler.send(Err(Error::new(ErrorCode::InvalidParams))),
-			},
-			(Some(&Method::Subscribe(_, _)), None) | (Some(&Method::Unsubscribe(_)), None) => {
-=======
 						return;
 					}
 				}
 
 				handler.send(Err(Error::new(ErrorCode::InvalidParams)))
 			},
-			(Some(&Method::Subscribe(_)), None) | (Some(&Method::Unsubscribe(_)), None) => {
->>>>>>> 7a75624a
+			(Some(&Method::Subscribe(_, _)), None) | (Some(&Method::Unsubscribe(_)), None) => {
 				handler.send(Err(Error::new(ErrorCode::SessionNotSupported)))
 			},
 			_ => handler.send(Err(Error::new(ErrorCode::MethodNotFound))),
