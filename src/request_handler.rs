//! jsonrpc server request handler
use std::collections::HashMap;

use control::{Session, Handler, ResponseHandler};
use commander::{Commander, MethodCommand, NotificationCommand, SubscriptionCommand};
use params::Params;
use id::Id;
use version::Version;
use error::{Error, ErrorCode};
use request::{Request, MethodCall, Call, Notification};
use response::{Response, Output, Failure};

/// Requests handler - maps `Commander` outputs into well-formed JSONRPC `Responses`
pub struct RequestHandler {
	commander: Commander
}

impl Default for RequestHandler {
	fn default() -> Self {
		RequestHandler::new()
	}
}

impl RequestHandler {
	/// Creates new `RequestHandler`
	pub fn new() -> Self {
		RequestHandler {
			commander: Commander::new()
		}
	}

	/// Adds supported method
	pub fn add_method<C>(&self, name: String, command: C) where C: MethodCommand + 'static {
		self.commander.add_method(name, command)
	}

	/// Adds supported notification
	pub fn add_notification<C>(&self, name: String, command: C) where C: NotificationCommand + 'static {
		self.commander.add_notification(name, command)
	}

	/// Adds supported subscription
	pub fn add_subscription<C>(&self, subscribe: String, subscription: String, unsubscribe: String, command: C) where C: SubscriptionCommand + 'static {
		self.commander.add_subscription(subscribe, subscription, unsubscribe, command)
	}

	/// Adds a batch of supported methods
	pub fn add_methods(&self, methods: HashMap<String, Box<MethodCommand>>) {
		self.commander.add_methods(methods);
	}

	/// Adds a batch of supported notifications
	pub fn add_notifications(&self, notifications: HashMap<String, Box<NotificationCommand>>) {
		self.commander.add_notifications(notifications);
	}

	/// Adds a batch of supported subscriptions
	pub fn add_subscriptions(&self, subscriptions: HashMap<(String, String, String), Box<SubscriptionCommand>>) {
		self.commander.add_subscriptions(subscriptions);
	}

	/// Handle single request
	/// `Some(response)` is returned in case that request is a method call.
	/// `None` is returned in case of notifications and empty batches.
	pub fn handle_request<A: 'static>(&self, request: Request, handler: Handler<A, Option<Response>, Notification>, session: Option<Session>) {
		match request {
			Request::Single(call) => {
				self.handle_call(call, handler.map(
						|output: Option<Output>| output.map(Response::Single),
						|notification| notification,
				), session)
			},
			Request::Batch(calls) => {
				let sub_handlers = handler.split_map(calls.len(), |responses| {
					let outs: Vec<Output> = responses.into_iter().filter_map(|v| v).collect();
					match outs.len() {
						0 => None,
						_ => Some(Response::Batch(outs))
					}
				}, |notification: Notification| notification);
				for (call, sub_handler) in calls.into_iter().zip(sub_handlers) {
					self.handle_call(call, sub_handler, session.clone());
				}
			}
		}
	}

	fn handle_call<A: 'static>(&self, call: Call, handler: Handler<A, Option<Output>, Notification>, session: Option<Session>) {
		match call {
			Call::MethodCall(method) => {
				self.handle_method_call(method, handler, session)
			},
			Call::Notification(notification) => {
				self.handle_notification(notification);
				handler.send(None)
			},
<<<<<<< HEAD
			Call::Invalid => handler.send(Some(Output::Failure(Failure {
				id: Id::Null,
=======
			Call::Invalid(id) => Some(Output::Sync(SyncOutput::Failure(Failure {
				id: id,
>>>>>>> 0523a74a
				jsonrpc: Version::V2,
				error: Error::new(ErrorCode::InvalidRequest)
			}))),
		}
	}

	fn handle_method_call<A: 'static>(&self, method: MethodCall, handler: Handler<A, Option<Output>, Notification>, session: Option<Session>) {
		let params = method.params.unwrap_or(Params::None);
		let id = method.id;
		let jsonrpc = method.jsonrpc.clone();
		let jsonrpc2 = method.jsonrpc;

		self.commander.execute_method(method.method, params, handler.map(
			move |result| Some(Output::from(result, id.clone(), jsonrpc.clone())),
			move |result| Notification::from(result, jsonrpc2.clone()),
		), session)
	}

	fn handle_notification(&self, notification: Notification) {
		let params = notification.params.unwrap_or(Params::None);
		self.commander.execute_notification(notification.method, params)
	}
}<|MERGE_RESOLUTION|>--- conflicted
+++ resolved
@@ -4,7 +4,6 @@
 use control::{Session, Handler, ResponseHandler};
 use commander::{Commander, MethodCommand, NotificationCommand, SubscriptionCommand};
 use params::Params;
-use id::Id;
 use version::Version;
 use error::{Error, ErrorCode};
 use request::{Request, MethodCall, Call, Notification};
@@ -94,13 +93,8 @@
 				self.handle_notification(notification);
 				handler.send(None)
 			},
-<<<<<<< HEAD
-			Call::Invalid => handler.send(Some(Output::Failure(Failure {
-				id: Id::Null,
-=======
-			Call::Invalid(id) => Some(Output::Sync(SyncOutput::Failure(Failure {
+			Call::Invalid(id) => handler.send(Some(Output::Failure(Failure {
 				id: id,
->>>>>>> 0523a74a
 				jsonrpc: Version::V2,
 				error: Error::new(ErrorCode::InvalidRequest)
 			}))),
